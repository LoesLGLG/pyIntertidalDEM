#!/usr/bin/env python3
from Sentiniel2ChannelData import BandData
from Sentiniel2HSVData import HSVData
from Sentiniel2Processor import Processor
from Sentiniel2DataFilter import DataFilter
from Sentiniel2GeoData import GeoData
import matplotlib.pyplot as plt,numpy as np,argparse,time
import os,psutil,sys,gc    



parser = argparse.ArgumentParser()
parser.add_argument("Dir", help="Directory of Uncompressed Data",type=str)
args = parser.parse_args()
directory=args.Dir

def SaveRGB(directory):
    BandDataObj=BandData(directory)
    BandDataObj.Data()

def SaveHUEVALUE(directory):
    HSVDataObj=HSVData(directory)
    HSVDataObj.HueValueRGB()

def SaveIsWater(directory):
    ProcessorObj=Processor(directory)
    ProcessorObj.GetBinaryWaterMap()

def SaveWaterMap(directory):
    DataFilterObj=DataFilter(directory)
    DataFilterObj.FilterWaterMap()

def SaveLatLon(directory):
    GeoDataObj=GeoData(directory)
    GeoDataObj.ShoreLine()




def ModuleRun(directory):
    start_time=time.time()

<<<<<<< HEAD
    #SaveRGB(directory)
    #SaveHUEVALUE(directory)
    #SaveIsWater(directory)
    SaveWaterMap(directory)
=======
    SaveRGB(directory)
    SaveHUEVALUE(directory)
    SaveIsWater(directory)
    #SaveWaterMap(directory)
>>>>>>> a930e547
    #SaveLatLon(directory)

    
    print("Total Elapsed Time: %s seconds " % (time.time() - start_time))
    
    pid = os.getpid()
<<<<<<< HEAD
    
    py = psutil.Process(pid)
    
=======
    
    py = psutil.Process(pid)
    
>>>>>>> a930e547
    memoryUse = py.memory_info()[0]/(2**30)  # memory use in GB

    print('memory use(in GB):', memoryUse)
    

def SetRun(directory):
    
    DataPath=directory
    Zones=os.listdir(directory)
<<<<<<< HEAD
    Zones=[ 'T46QCK','T45QWE', 'T45QXE', 'T45QYE', 'T46QBK', 'T46QBL']
    #for dz in DoneZones:
    #    Zones.remove(str(dz))

=======
    #Zones=[ 'T46QCK','T45QWE', 'T45QXE', 'T45QYE', 'T46QBK', 'T46QBL']
    #Zones=['T45QXE']
>>>>>>> a930e547
    for zone in Zones:
        DataPath=DataPath+str(zone)+'/'
        print('Executing Module for zone:'+str(zone))
        DataFolders=os.listdir(path=DataPath)
        for df in DataFolders:
            
            dirc=DataPath+df+'/'
            ModuleRun(dirc)
            gc.collect()
        DataPath=directory



if __name__=='__main__':
    if float(str(sys.version_info[0])+'.'+str(sys.version_info[1])) < 3.6:
        raise Exception("Must be using Python 3")
        
    else:
        #ModuleRun(directory) 
        SetRun(directory)<|MERGE_RESOLUTION|>--- conflicted
+++ resolved
@@ -34,38 +34,21 @@
     GeoDataObj=GeoData(directory)
     GeoDataObj.ShoreLine()
 
-
-
-
 def ModuleRun(directory):
     start_time=time.time()
-
-<<<<<<< HEAD
-    #SaveRGB(directory)
-    #SaveHUEVALUE(directory)
-    #SaveIsWater(directory)
-    SaveWaterMap(directory)
-=======
+    
     SaveRGB(directory)
     SaveHUEVALUE(directory)
     SaveIsWater(directory)
-    #SaveWaterMap(directory)
->>>>>>> a930e547
-    #SaveLatLon(directory)
+    SaveWaterMap(directory)
+    SaveLatLon(directory)
 
     
     print("Total Elapsed Time: %s seconds " % (time.time() - start_time))
     
     pid = os.getpid()
-<<<<<<< HEAD
     
     py = psutil.Process(pid)
-    
-=======
-    
-    py = psutil.Process(pid)
-    
->>>>>>> a930e547
     memoryUse = py.memory_info()[0]/(2**30)  # memory use in GB
 
     print('memory use(in GB):', memoryUse)
@@ -75,15 +58,10 @@
     
     DataPath=directory
     Zones=os.listdir(directory)
-<<<<<<< HEAD
     Zones=[ 'T46QCK','T45QWE', 'T45QXE', 'T45QYE', 'T46QBK', 'T46QBL']
     #for dz in DoneZones:
     #    Zones.remove(str(dz))
-
-=======
-    #Zones=[ 'T46QCK','T45QWE', 'T45QXE', 'T45QYE', 'T46QBK', 'T46QBL']
-    #Zones=['T45QXE']
->>>>>>> a930e547
+    
     for zone in Zones:
         DataPath=DataPath+str(zone)+'/'
         print('Executing Module for zone:'+str(zone))
